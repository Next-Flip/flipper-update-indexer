import os
import logging
import copy

from .models import *
from .channels import *
from .settings import settings


def add_files_to_version(
    version: Version, file_parser: FileParser, main_dir: str, сhannel_dir: str
) -> Version:
    """
    Method for adding a new artifact model to the selected version
    Args:
        version:
        file_parser:
        main_dir:
        сhannel_dir:

    Returns:
        Modified model version in which the file model was added
    """
    directory_path = os.path.join(settings.files_dir, main_dir, сhannel_dir)

    if not os.path.isdir(directory_path):
        os.mkdir(directory_path)

    latest_version = None
    for entry in sorted(
        os.scandir(directory_path), key=lambda e: e.stat().st_mtime, reverse=True
    ):
        cur = entry.name
        # skip .DS_store files
        if cur.startswith("."):
            continue
        parsed_file = file_parser()
        try:
            parsed_file.parse(cur)
        except Exception as e:
            logging.exception(e)
            continue
        if latest_version is None:
            match = file_parser.regex.match(cur)
            latest_version = "mntm-" + match.group(3)
            # Is not a release number
            if not version.version.startswith("mntm-"):
                # Get commit sha at the end
                version.version = latest_version.split("-")[-1]
                if version.version in version.changelog:
                    pos = version.changelog.find(version.version)
                    pos = version.changelog.rfind("\n", 0, pos)
                    version.changelog = version.changelog[pos + 1 :]
        elif latest_version not in cur:
            continue
        version.add_file(
            VersionFile(
                url=os.path.join(settings.base_url, main_dir, сhannel_dir, cur),
                target=parsed_file.target,
                type=parsed_file.type,
                sha256=parsed_file.getSHA256(os.path.join(directory_path, cur)),
            )
        )
    return version


def parse_dev_channel(
    channel: Channel,
    directory: str,
    file_parser: FileParser,
    indexer_github: IndexerGithub,
    branch: str,
) -> Channel:
    """
    Method for creating a new version with a file
    and adding it to the dev channel
    Args:
        channel: Channel model (-> dev)
        directory: Save directory
        file_parser: The method by which the file piercing will take place (FileParser)

    Returns:
        New channel with added version
    """
    version = indexer_github.get_dev_version(branch)
    version = add_files_to_version(version, file_parser, directory, branch)
    channel.add_version(version)
    return channel


def parse_release_channel(
    channel: Channel,
    directory: str,
    file_parser: FileParser,
    indexer_github: IndexerGithub,
) -> Channel:
    """
    Method for creating a new version with a file
    and adding it to the release channel
    Args:
        channel: Channel model (-> release)
        directory: Save directory
        file_parser: The method by which the file piercing will take place (FileParser)

    Returns:
        New channel with added version
    """
    version = indexer_github.get_release_version()
    if version:
        version = add_files_to_version(version, file_parser, directory, version.version)
        channel.add_version(version)
    return channel


def parse_github_channels(
    directory: str, file_parser: FileParser, indexer_github: IndexerGithub
) -> dict:
    """
    Method for creating a new index with channels
    Args:
        directory: Save directory
        file_parser: The method by which the file piercing will take place (FileParser)

    Returns:
        New index with added channels
    """
    json = Index()
    json.add_channel(
        parse_dev_channel(
            copy.deepcopy(development_channel),
            directory,
            file_parser,
            indexer_github,
            "dev",
        )
    )
    json.add_channel(
        parse_release_channel(
            copy.deepcopy(release_channel),
            directory,
            file_parser,
            indexer_github,
        )
    )
<<<<<<< HEAD
    return json.dict()


def parse_asset_packs(directory: str, pack_parser: PackParser) -> dict:
    """
    Method for creating a new catalog with packs
    Args:
        directory: Save directory
        pack_parser: The method by which the pack parsing will take place (PackParser)

    Returns:
        New catalog with added packs
    """
    json = Catalog()
    directory_path = os.path.join(settings.files_dir, directory)

    if not os.path.isdir(directory_path):
        exception_msg = f"Directory {directory_path} not found!"
        logging.exception(exception_msg)
        raise Exception(exception_msg)

    for cur in sorted(os.listdir(directory_path)):
        pack_path = os.path.join(directory_path, cur)
        # skip .DS_store files
        if cur.startswith(".") or not os.path.isdir(pack_path):
            continue
        parsed_pack = pack_parser()
        try:
            pack = parsed_pack.parse(pack_path)
        except Exception as e:
            logging.exception(e)
            continue
        json.add_pack(pack)

=======
    for branch in indexer_github.get_unstable_branch_names():
        branch_dir = os.path.join(settings.files_dir, directory, branch)
        if not os.path.isdir(branch_dir) or len(os.listdir(branch_dir)) <= 1:
            continue
        channel = copy.deepcopy(branch_channel)
        channel.id = channel.id.format(branch=branch)
        channel.title = channel.title.format(branch=branch)
        channel.description = channel.description.format(branch=branch)
        json.add_channel(
            parse_dev_channel(channel, directory, file_parser, indexer_github, branch)
        )
>>>>>>> 983f3d63
    return json.dict()<|MERGE_RESOLUTION|>--- conflicted
+++ resolved
@@ -142,7 +142,17 @@
             indexer_github,
         )
     )
-<<<<<<< HEAD
+    for branch in indexer_github.get_unstable_branch_names():
+        branch_dir = os.path.join(settings.files_dir, directory, branch)
+        if not os.path.isdir(branch_dir) or len(os.listdir(branch_dir)) <= 1:
+            continue
+        channel = copy.deepcopy(branch_channel)
+        channel.id = channel.id.format(branch=branch)
+        channel.title = channel.title.format(branch=branch)
+        channel.description = channel.description.format(branch=branch)
+        json.add_channel(
+            parse_dev_channel(channel, directory, file_parser, indexer_github, branch)
+        )
     return json.dict()
 
 
@@ -177,17 +187,4 @@
             continue
         json.add_pack(pack)
 
-=======
-    for branch in indexer_github.get_unstable_branch_names():
-        branch_dir = os.path.join(settings.files_dir, directory, branch)
-        if not os.path.isdir(branch_dir) or len(os.listdir(branch_dir)) <= 1:
-            continue
-        channel = copy.deepcopy(branch_channel)
-        channel.id = channel.id.format(branch=branch)
-        channel.title = channel.title.format(branch=branch)
-        channel.description = channel.description.format(branch=branch)
-        json.add_channel(
-            parse_dev_channel(channel, directory, file_parser, indexer_github, branch)
-        )
->>>>>>> 983f3d63
     return json.dict()