--- conflicted
+++ resolved
@@ -10,7 +10,14 @@
 lock = asyncio.Lock()
 
 
-<<<<<<< HEAD
+@router.get("/")
+async def root_request():
+    """
+    API root, redirect to firmware index
+    """
+    return RedirectResponse("/firmware", status_code=303)
+
+
 def setup_routes(prefix: str, index):
     @router.get(prefix + "/directory.json")
     @router.get(prefix)
@@ -54,55 +61,6 @@
             prefix + "/{channel}/{target}/{file_type}",
             response_class=RedirectResponse,
             status_code=302,
-=======
-@router.get("/")
-async def root_request():
-    """
-    API root, redirect to firmware index
-    """
-    return RedirectResponse("/firmware", status_code=303)
-
-
-@router.get("/{directory}/directory.json")
-@router.get("/{directory}")
-async def directory_request(directory):
-    """
-    Method for obtaining indices
-    Args:
-        directory: Repository name
-
-    Returns:
-        Indices in json
-    """
-    if directory not in indexes:
-        return JSONResponse(f"{directory} not found!", status_code=404)
-    return indexes.get(directory).index
-
-
-@router.get("/{directory}/{branch}")
-async def repository_branch_request(directory, branch):
-    """
-    A method for retrieving the list of files from a specific branch
-    Made for support of `ufbt update --index-url {base_url}/firmware --branch {branch}`
-    Args:
-        directory: Repository name
-        branch: Branch name
-
-    Returns:
-        HTML links in format that ufbt understands
-    """
-    if directory not in indexes:
-        return JSONResponse(f"{directory} not found!", status_code=404)
-    index = indexes.get(directory)
-    if len(index.index["channels"]) == 0:
-        return JSONResponse("No channels found!", status_code=404)
-    try:
-        branch_files = index.get_branch_file_names(branch)
-        response = "\n".join(f'<a href="{file}"></a>' for file in branch_files)
-        return HTMLResponse(
-            response,
-            status_code=200,
->>>>>>> 93aae63d
         )
         async def repository_latest_request(channel, target, file_type):
             """
